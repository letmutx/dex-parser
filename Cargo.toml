--- conflicted
+++ resolved
@@ -13,13 +13,8 @@
 cesu8 = "1.1.0"
 scroll = "0.9.0"
 scroll_derive = "0.9.2"
-<<<<<<< HEAD
-memmap = "0.7.0"
 lru = "0.12.3"
-=======
 memmap2 = "0.9.4"
-lru = "0.6.5"
->>>>>>> c4b8a1cc
 num-traits = "0.2"
 num-derive = "0.2"
 bitflags = "1.2.1"
